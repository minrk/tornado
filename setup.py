#!/usr/bin/env python
#
# Copyright 2009 Facebook
#
# Licensed under the Apache License, Version 2.0 (the "License"); you may
# not use this file except in compliance with the License. You may obtain
# a copy of the License at
#
#     http://www.apache.org/licenses/LICENSE-2.0
#
# Unless required by applicable law or agreed to in writing, software
# distributed under the License is distributed on an "AS IS" BASIS, WITHOUT
# WARRANTIES OR CONDITIONS OF ANY KIND, either express or implied. See the
# License for the specific language governing permissions and limitations
# under the License.

import distutils.core
import sys
# Importing setuptools adds some features like "setup.py develop", but
# it's optional so swallow the error if it's not there.
try:
    import setuptools
except ImportError:
    pass

# Build the epoll extension for Linux systems with Python < 2.6
extensions = []
major, minor = sys.version_info[:2]
python_26 = (major > 2 or (major == 2 and minor >= 6))
if "linux" in sys.platform.lower() and not python_26:
    extensions.append(distutils.core.Extension(
        "tornado.epoll", ["tornado/epoll.c"]))

version = "1.1"

distutils.core.setup(
    name="tornado",
<<<<<<< HEAD
    version=version,
    packages = ["tornado", "tornado.test"],
    package_data = {
        "tornado.test": ["README", "test.crt", "test.key"],
        },
=======
    version="1.1.1",
    packages = ["tornado"],
>>>>>>> b9124542
    ext_modules = extensions,
    author="Facebook",
    author_email="python-tornado@googlegroups.com",
    url="http://www.tornadoweb.org/",
    download_url="http://github.com/downloads/facebook/tornado/tornado-%s.tar.gz" % version,
    license="http://www.apache.org/licenses/LICENSE-2.0",
    description="Tornado is an open source version of the scalable, non-blocking web server and and tools that power FriendFeed",
)<|MERGE_RESOLUTION|>--- conflicted
+++ resolved
@@ -31,20 +31,15 @@
     extensions.append(distutils.core.Extension(
         "tornado.epoll", ["tornado/epoll.c"]))
 
-version = "1.1"
+version = "1.1.1"
 
 distutils.core.setup(
     name="tornado",
-<<<<<<< HEAD
     version=version,
     packages = ["tornado", "tornado.test"],
     package_data = {
         "tornado.test": ["README", "test.crt", "test.key"],
         },
-=======
-    version="1.1.1",
-    packages = ["tornado"],
->>>>>>> b9124542
     ext_modules = extensions,
     author="Facebook",
     author_email="python-tornado@googlegroups.com",
